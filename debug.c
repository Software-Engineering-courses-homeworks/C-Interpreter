--- conflicted
+++ resolved
@@ -79,15 +79,12 @@
             return byteInstruction("OP_GET_LOCAL", chunk, offset);
         case OP_SET_LOCAL:
             return byteInstruction("OP_SET_LOCAL", chunk, offset);
-<<<<<<< HEAD
-=======
         case OP_JUMP:
             return jumpInstruction("OP_JUMP", 1, chunk, offset);
         case OP_JUMP_IF_FALSE:
             return jumpInstruction("OP_JUMP_IF_FALSE", 1, chunk, offset);
         case OP_LOOP:
             return jumpInstruction("OP_LOOP", -1, chunk, offset);
->>>>>>> 338fa4a8
         default:
             printf("Unknown opcode %d\n", instruction);
             return offset + 1;
@@ -131,22 +128,17 @@
     return offset + 1;
 }
 
-<<<<<<< HEAD
-=======
 /// gets a byte instruction and prints a debug log
 /// @param name the instruction name
 /// @param chunk the disassembled chunk
 /// @param offset the bytecode array index
 /// @return the new offset for the bytecode
->>>>>>> 338fa4a8
 static int byteInstruction(const char* name,Chunk* chunk, int offset) {
     uint8_t slot = chunk->code[offset + 1];
     printf("%-16s %4d\n", name, slot);
     return offset + 2;
 }
 
-<<<<<<< HEAD
-=======
 /// the function gets a jump instruction and prints a debug log
 /// @param name the instruction name
 /// @param sign if the jump was executed or not
@@ -160,7 +152,6 @@
     return offset + 3;
 }
 
->>>>>>> 338fa4a8
 /// prints the debug for a 1 byte constant instruction
 /// @param name name of the opcode
 /// @param chunk a pointer to the bytecode chunk
