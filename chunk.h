--- conflicted
+++ resolved
@@ -28,12 +28,9 @@
   OP_PRINT,
   OP_GET_LOCAL,
   OP_SET_LOCAL,
-<<<<<<< HEAD
-=======
   OP_JUMP,
   OP_JUMP_IF_FALSE,
   OP_LOOP,
->>>>>>> 338fa4a8
 } OpCode;
 
 //wrapper around an array of bytes
