--- conflicted
+++ resolved
@@ -211,8 +211,6 @@
     }
 }
 
-<<<<<<< HEAD
-=======
 /// the function replaces the jump operand filler with the number of bytes that needs to be jumped over in the bytecode
 /// @param offset the jump offset
 static void patchJump(int offset) {
@@ -228,7 +226,6 @@
 
 /// gets a compiler struvt and initializes it
 /// @param compiler the compiler scope and depth
->>>>>>> 338fa4a8
 static void initCompiler(Compiler* compiler) {
     compiler->localCount = 0;
     compiler->scopeDepth = 0;
@@ -324,7 +321,6 @@
 }
 
 /// adds the variable to the local variable pool in the compiler
-<<<<<<< HEAD
 /// @param name the name of the variable
 static void addLocal(Token name) {
     //checks if the new variable is over the stack size limit
@@ -351,34 +347,6 @@
 /// checks if a variable is a global or local one
 /// @param compiler the compiler with the local variables array
 /// @param name the name of the variable
-=======
-/// @param name the name of the variable
-static void addLocal(Token name) {
-    //checks if the new variable is over the stack size limit
-    if(current->localCount == UINT8_COUNT) {
-        error("Too many local variables in function.");
-        return;
-    }
-
-    Local* local = &current->locals[current->localCount++];
-
-    local->name = name;
-    local->depth = -1;
-}
-
-/// the function gets to local variable tokens and compares them
-/// @param a the first local token
-/// @param b the second local token
-/// @return true if they're equal, false otherwise
-static bool identifiersEqual(Token* a, Token* b) {
-    if(a->length != b->length) return false;
-    return memcmp(a->start, b->start, a->length) == 0;
-}
-
-/// checks if a variable is a global or local one
-/// @param compiler the compiler with the local variables array
-/// @param name the name of the variable
->>>>>>> 338fa4a8
 /// @return returns
 static int resolveLocal(Compiler* compiler, Token* name) {
     for(int i = compiler->localCount - 1; i >= 0; i--) {
@@ -706,15 +674,12 @@
     if(match(TOKEN_PRINT)) {
         printStatement();
     }
-<<<<<<< HEAD
-=======
     else if(match(TOKEN_FOR)) {
         forStatement();
     }
     else if(match(TOKEN_IF)) {
         ifStatement();
     }
->>>>>>> 338fa4a8
     else if(match(TOKEN_LEFT_BRACE)) {
         beginScope();
         block();
